--- conflicted
+++ resolved
@@ -9,9 +9,11 @@
 3. `yarn test` - executes test suite
 
 # Simple Summary
+
 An implementation example of a standard **Multi-Fungible Tokens (MFT)** contract, which contains multiple types of fungible tokens referenced by IDs. Standard interface discussion at [ERC-1155](https://github.com/ethereum/EIPs/issues/1155). 
 
 # Abstract
+
 The contracts in this repository follow a standard implementation of an MFT contract. This standard provides basic functionality to track and transfer MFTs and the interface provide an API other contracts and off-chain third parties can use.
 
 MFT contracts keep track of many token balances, which can lead to significant efficiency gains when batch transferring multiple token types simultaneously. This is particularly useful for fungible tokens that are likely to be transfered together, such as gaming items (cards, weapons, parts of objects, minerals, etc.). The possible efficiency gains are more significant if the amount of tokens each address can own is capped, as shown in this implementation examples. 
@@ -21,7 +23,6 @@
 # Motivation
 
 Various applications would benefit from having a single contract keeping track of multiple token types. MFTs Agreeing on a standard interface allows wallet/broker/auction applications to work with any MFT contract on Ethereum. 
-
 
 # Specification
 
@@ -47,7 +48,7 @@
   function batchTransferFrom(address _to, uint256[] _tokenTypes, uint256[] _amounts) external;
   function safeBatchTransferFrom(address _from, address _to, uint256[] _tokenTypes, uint256[] _amounts, bytes _data) public;
   function setApprovalForAll(address _operator, address _tokenHolder) external;
-    
+
   // REQUIRED View Functions
   function balanceOf(address _address, uint256 _type) external view returns (uint256);
   function isApprovedForAll(address _owner, address _operator) external view returns (bool isOperator);
@@ -89,35 +90,22 @@
 
 
 
-<<<<<<< HEAD
 #### 1. Removing the `transfer()` Function
 
 In concordance to [EIP-721](https://github.com/ethereum/EIPs/blob/master/EIPS/eip-721.md), the `transfer()` function has been removed for simplicity and explicitly. `transfer()` is a special case of `transferFrom()` where the `_from == msg.sender`. Removing this special case and encouraging the more explicit transfer function form, `transferFrom()`, both simplifies user experience and reduces the chance of human errors. 
 
 #### 2. Adding `safeTransfer` Methods
-=======
-#### 1. Removing the `transfer()` function
-
-In concordance to [EIP-721](https://github.com/ethereum/EIPs/blob/master/EIPS/eip-721.md), the `transfer()` function has been removed for simplicity and explicitly. `transfer()` is a special case of `transferFrom()` where the `_from == msg.sender`. Removing this special case and encouraging the more explicit transfer function form, `transferFrom()`, both simplifies user experience and reduces the chance of human errors. 
-
-#### 2. Adding `safeTransfer` methods
->>>>>>> 8bf8fb5d
 
 As discussed in various ERCs, such as [223](https://github.com/ethereum/EIPs/issues/223), [677](https://github.com/ethereum/EIPs/issues/677) and [721](https://github.com/ethereum/EIPs/blob/master/EIPS/eip-721.md), verifying if the recipient is a contract and if it is, whether it supports a given token standard is both useful and secure. Useful because contracts without a `onERCXXXXReceived()` method can not be notified that some tokens were transfered to it and therefore can not react properly. For instance, [Loom](https://loomx.io/) [released a plasma cash](https://medium.com/loom-network/plasma-cash-initial-release-plasma-backed-nfts-now-available-on-loom-network-sidechains-37976d0cfccd) implementation draft supporting ERC-721 tokens where users need to transfer their tokens by calling the `safeTransferFrom()` function. This function will then call the `deposit()` function on the plasma contract, properly depositing the transfered token. Without the implementation of the ``safeTransferFrom()`, users would first need to call the `approveForAll()` function to set the plasma contract as an operator and then make a second transaction to call the `deposit()` function on the plasma contract. 
 
 Verifying whether the recipient is a contract or not mitigate the risk of transferring tokens to an address where they would be permanently frozen, hence the term `safe`. 
 
-<<<<<<< HEAD
-#### 3. Boolean Logic For "Approvals" Instead of Using `uints` 
-=======
-#### 3. Boolean logic for "approvals" instead of using uints 
->>>>>>> 8bf8fb5d
+#### 3. Boolean Logic For "Approvals" Instead of Using `uints`
 
-The current [ERC-1155]( https://github.com/ethereum/EIPs/issues/1155) interface uses the [ERC-20](https://github.com/ethereum/EIPs/blob/master/EIPS/eip-20.md) approval logic which is somewhat cumbersome and inefficient. In practice, *approvals* are almost exclusively used when users want to interact with a contract and this contract want to control the users fund on their behalf. Indeed, users usually set an "unlimited allowance" (e.g. `2^256-1`) to contracts so that they only need to set this allowance once (see [0x.js example](et*Unlimited*Allowance)). In addition, using a quantitative allowance approach means that every `transferFrom()` call will need to update the `allowance()` of each `n` token types transfered, adding a base cost of `n*5000` gas. 
+The current [ERC-1155]( https://github.com/ethereum/EIPs/issues/1155) interface uses the [ERC-20](https://github.com/ethereum/EIPs/blob/master/EIPS/eip-20.md) approval logic which is somewhat cumbersome and inefficient. In practice, *approvals* are almost exclusively used when users want to interact with a contract and this contract want to control the users fund on their behalf. Indeed, users usually set an "unlimited allowance" (e.g. `2^256-1`) to contracts so that they only need to set this allowance once (see [0x.js example](https://0xproject.com/docs/0x.js#token-setUnlimitedAllowanceAsync)). In addition, using a quantitative allowance approach means that every `transferFrom()` call will need to update the `allowance()` of each `n` token types transfered, adding a base cost of `n*5000` gas. 
 
 Instead, we propose using a simple boolean mapping via the `setApprovalForAll()` function. This function will set any address as an operator, meaning that it will be able to transfer all the users tokens stored in the MFT contracts on their behalf. This is both simpler and more efficient than the currently proposed approach. In addition, the interface is simplified to one "approval" function instead of six. We would've preferred using the term "operator" in the function name itself, such as `setOperator()`, but decided otherwise to conform to other standards like ERC-721.  Stronger security could be added by only allowing contracts to be operators, although this does not seem necessary.
 
-<<<<<<< HEAD
 #### 4. Setting `totalSupply()` as an Optional View Function
 
 Tracking the total supply of each token type on-chain means that minting cost will be increase by at least `5k` gas, up to `20k` gas for initial supply. This increase the minting cost significantly in the case of packed balance MFT contracts, where the current cost of minting 100 token types is around `350k` gas (`3.5k` gas per token type minted) if all balances were at 0. Hence, tracking the total supply would more than double the gas cost per token type minted, which seems unreasonable. 
@@ -131,34 +119,27 @@
 The current [ERC-1155]( https://github.com/ethereum/EIPs/issues/1155) standard discusses how this type of contract can support fungible tokens *and* Non-Fungible Tokens (NFTs). While this is an interesting use case, **we believe two standard interfaces would be more appropriate** ; **fungible tokens only** and **mix of fungible tokens and NFTs.** We believe that all mix implementations will implement the "optional" NFT functions proposed, or at the very least the`ownerOf(_itemId)` function. Indeed, the latter is mandatory in the ERC-721 standard, which is currently the most popular NFT standard interface, and is a very useful function when the total number of token ID becomes large. Hence, it make more sense for us to have an explicit difference between fungible tokens only implementations and mixed ones, where the mixed implementation *should* implement the `ownerOf(_itemID)` function among others.
 
 [ERC-165](<https://github.com/ethereum/EIPs/blob/master/EIPS/eip-165.md>) could be used to distinguish these two standards. 
-=======
-#### 4. Setting `totalSupply()` as an optional view function
-
-Tracking the total supply of each token type means that minting cost will be increase by at least `5k` gas, up to `20k` gas for initial supply. This increase the minting cost significantly in the case of packed balance MFT contracts, where the current cost of minting 
->>>>>>> 8bf8fb5d
-
-
 
 # Backwards Compatibility
 
+This token standard is not backward compatible with most existing token standards.
+
 # Test Cases
+**INCOMPLETE** test cases written with truffle can be found in the [test](https://github.com/horizon-games/multi-fungible-tokens/tree/master/test) folder of the current repository. 
 
 # Implementation
-
-<<<<<<< HEAD
-Current repository is one implementation example which utilizes balance packing. 
+Current repository is one implementation example which utilizes balance packing. This implementation has not been audited and should not be used in production without proper security audit.
 
 
-
-=======
->>>>>>> 8bf8fb5d
 # References
-
-
-
-
-
-# Other
-
-* See also related work by Enjicoin team at https://github.com/ethereum/EIPs/issues/1155
-and https://blog.enjincoin.io/erc-1155-the-crypto-item-standard-ac9cf1c5a226+1. **Template EIP** : https://github.com/ethereum/EIPs/blob/master/eip-X.md
+2. **ERC-1155** : https://github.com/ethereum/EIPs/issues/1155
+3. **Enjicoin Item Standard (ERC-1155)** : https://blog.enjincoin.io/erc-1155-the-crypto-item-standard-ac9cf1c5a226
+4. **RFC 2119 Key Requirement Levels Words** : https://www.ietf.org/rfc/rfc2119.txt
+5. **ERC-721** : [EIP-721](https://github.com/ethereum/EIPs/blob/master/EIPS/eip-721.md)
+6. **ERC-223** : https://github.com/ethereum/EIPs/issues/223 
+7. **ERC-677** : https://github.com/ethereum/EIPs/issues/677
+8. **Loom Plasma Cash Release** : https://medium.com/loom-network/plasma-cash-initial-release-plasma-backed-nfts-now-available-on-loom-network-sidechains-37976d0cfccd
+9. **ERC-20** : https://github.com/ethereum/EIPs/blob/master/EIPS/eip-20.md
+10. **0x Unlimited Allowance Function** : https://0xproject.com/docs/0x.js#token-setUnlimitedAllowanceAsync
+11. **ERC-165** : https://github.com/ethereum/EIPs/blob/master/EIPS/eip-165.md 