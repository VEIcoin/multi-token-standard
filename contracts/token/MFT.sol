--- conflicted
+++ resolved
@@ -26,10 +26,7 @@
   function isApprovedForAll(address _owner, address _operator) external view returns (bool isOperator);
 }
 
-<<<<<<< HEAD
-contract MultiFungibleToken {
-  using SafeMath for uint256;
-=======
+
 contract MultiFungibleToken { 
   using SafeMath     for uint256;
   using AddressUtils for address;
@@ -41,20 +38,16 @@
   *  - Optimize everything 
   *  - Need to support ERC-165
   */
->>>>>>> 72e7ce4b
+
 
   //
   // Storage and Events
   //
 
   // Constants
-<<<<<<< HEAD
-  uint8 public decimals = 0;  // TODO: No decimals ?
-=======
   uint8   constant public decimals            = 0;                   // Number of decimals                               
   bytes4  constant public ERCXXXX_RECEIVE_SIG = 0xeb510be8;          // onERCXXXXReceive function signature, obtained via : 
                                                                      //   bytes4(keccak256("onERCXXXXReceived(address,address,uint256,uint256,bytes)"));
->>>>>>> 72e7ce4b
 
   uint256 constant public NUMBER_OF_TYPES   = 2**32;                 // Maximum number of object types (higher is bigger deployment cost)
   uint256 constant public TYPES_BITS_SIZE   = 16;                    // Max size of each object
@@ -91,24 +84,15 @@
    * @dev Allow _from or an operator to transfer tokens from one address to another
    * @param _from address The address which you want to send tokens from
    * @param _to address The address which you want to transfer to
-<<<<<<< HEAD
    * @param _type type to update balance of
    * @param _amount uint256 the amount of tokens to be transferred
-=======
-   * @param _type type to update balance of 
-   * @param _amount The amount of tokens of provided type to be transferred
->>>>>>> 72e7ce4b
    */
   function transferFrom(address _from, address _to, uint256 _type, uint256 _amount) external {
 
     // Requirements
     require( (msg.sender == _from) || operators[_from][msg.sender], 'msg.sender is neither _from nor operator');
     require(_to != address(0),                                      'Invalid recipient');
-<<<<<<< HEAD
     // require(_amount <= balances);  Not necessary since checked with .sub16 method
-=======
-//  require(_amount <= balances);  Not necessary since checked with writeValueInBin() checks
->>>>>>> 72e7ce4b
 
     // Update balances
     _updateTypeBalance(_from, _type, _amount, Operations.Sub); // Subtract value from sender
@@ -148,19 +132,11 @@
   }
 
  /**
-<<<<<<< HEAD
   * @dev transfer objects from different types to specified address
   * @param _from The address to BatchTransfer objects from.
   * @param _to The address to batchTransfer objects to.
   * @param _types Array of types to update balance of
   * @param _amounts Array of amount of object per type to be transferred.
-=======
-  * @dev Allow operator or _from to transfer objects from different types to specified address
-  * @param _from The address to BatchTransfer objects from.  
-  * @param _to The address to batchTransfer objects to.
-  * @param _types Array of token types (IDs) to transfer
-  * @param _amounts Array of amount of tokens per type to be transferred. 
->>>>>>> 72e7ce4b
   * Note:  Arrays should be sorted so that all types in a same bin are adjacent (more efficient).
   */
   function batchTransferFrom(address _from, address _to, uint256[] _types, uint256[] _amounts) external {
@@ -245,15 +221,9 @@
 
 
 
-<<<<<<< HEAD
   //
   // Objects and Types Functions
   //
-=======
-  // ----------------------------------------------------- //
-  //                Types Related Functions                //
-  // ----------------------------------------------------- //
->>>>>>> 72e7ce4b
 
   /**
   * @dev update the balance of a type for a given address
