pragma solidity ^0.4.24;

import "openzeppelin-solidity/contracts/math/SafeMath.sol";
import "openzeppelin-solidity/contracts/AddressUtils.sol";
import "./ERCXXXXTokenReceiver.sol";


// TODO
// * Optimize bin, index quering - Maybe struct? smaller uint for bin and index?
// * Implement transferAndCall (or safeTransfer)
// * Optimize everything
// * Need to support ERC-165
// * TODO: SafeBatchTransfer()

interface ERCXXXX {
  // Events
  event Transfer(address from, address to, uint256 tokenType, uint256 amount);
  event BatchTransfer(address from, address to, uint256[] tokenTypes, uint256[] amounts);
  event ApprovalForAll(address tokensOwner, address operator, bool approved);

  // Regular transfers functions
  function transferFrom(address _from, address _to, uint256 _type, uint256 _amount) external;
  function batchTransferFrom(address _from, address _to, uint256[] _types, uint256[] _amounts) public;
  
  // Safe Transfer functions
  function safeTransferFrom(address _from, address _to, uint256 _type, uint256 _amount, bytes _data) external;
  function safeBatchTransferFrom(address _from, address _to, uint256[] _types, uint256[] _amounts, bytes _data) public;
  
  // Return balance function
  function balanceOf(address _address, uint256 _type) external view returns (uint256);

  // Operator functions
  function setApprovalForAll(address _operator, address _tokenHolder) external;
  function isApprovedForAll(address _owner, address _operator) external view returns (bool isOperator);
}

/**
* @dev Multi-Fungible Tokens contract. This implementation of the MFT standard exploit the fact that
*      balances of different token types can be concatenated within individual uint256 storage slots.
*      This allows the contract to batch transfer tokens more efficiently at the cost of limiting the 
*      maximum token balance each address can hold. This limit is 2^TYPES_BITS_SIZE, which can be 
*      adjusted below. In practice, using TYPES_BITS_SIZE smaller than 16 did not lead to major 
*      efficiency gains. This token contract tries to adhere to ERC-1055 standard, but currently
*      diverges from it as the standard is currently being constructed.
*/
contract MFT { 
  using SafeMath for uint256;
  using AddressUtils for address;

  /** 
  * TO DO
  *  - Optimize bin, index quering, update balance process
  *  - Optimize everything 
  *  - Need to support ERC-165
  */

  //
  // Storage
  //

  // onReceive function signatures                              
  bytes4 constant ERCXXXX_RECEIVE_SIG       = 0xeb510be8; // bytes4(keccak256("onERCXXXXReceived(address,address,uint256,uint256,bytes)"));                
  bytes4 constant ERCXXXX_BATCH_RECEIVE_SIG = 0xe9e5be6a; // bytes4(keccak256("onERCXXXXBatchReceived(address,address,uint256[],uint256[],bytes)"));
 
  // Constants regarding bin or chunk sizes for balance packing
  uint256 constant TYPES_BITS_SIZE   = 16;                    // Max size of each object
  uint256 constant TYPES_PER_UINT256 = 256 / TYPES_BITS_SIZE; // Number of types per uint256

  // Operations for _updateTypeBalance
  enum Operations { Add, Sub, Replace }

  // Objects total supply
  mapping(uint256 => uint256) totalSupply;

  // Objects balances ; balances[address][type] => balance (using array instead of mapping for efficiency)
  mapping (address => uint256[2**256-1]) balances;
  //mapping (address => mapping(uint256 => uint256)) balances;

  // Deployment cost with balances using array :
  // Array size = 2**15    => 1,988,009 gas
  // Array size = 2**63    => 1,997,808 gas
  // Array size = 2**127   => 2,017,413 gas
  // Array size = 2**256-1 => 2,080,226 gas
  
  // Deployment cost with balances using mapping(mapping()) :: 
  //          1,988,649 gas

  // transferFrom() cost with balances using array
  //          54,716 gas

  // transferFrom() cost with balances using mapping(mapping())
  //          54,904 gas

  // gasUsed: 102401  / gasUsed: 102283

  // Operators
  mapping (address => mapping(address => bool)) operators;

  // Events
  event Transfer(address from, address to, uint256 tokenType, uint256 amount);
  event BatchTransfer(address from, address to, uint256[] tokenTypes, uint256[] amounts);
  event ApprovalForAll(address indexed _owner, address indexed _operator, bool _approved);



  //
  // Transfer Functions
  //

  /**
   * @dev Allow _from or an operator to transfer tokens from one address to another
   * @param _from address The address which you want to send tokens from
   * @param _to address The address which you want to transfer to
   * @param _type type to update balance of
   * @param _amount uint256 the amount of tokens to be transferred
   */
  function transferFrom(address _from, address _to, uint256 _type, uint256 _amount) external {
    //Transfering tokens
    _transferFrom(_from, _to, _type, _amount);
  }

  /**
   * @dev Allow _from or an operator to transfer tokens from one address to another
   * @param _from Address The address which you want to send tokens from
   * @param _to Address The address which you want to transfer to
   * @param _type type to update balance of 
   * @param _amount The amount of tokens of provided type to be transferred
   * @param _data Data to pass to onERCXXXXReceived() function if recipient is contract
   */
  function safeTransferFrom(address _from, address _to, uint256 _type, uint256 _amount, bytes _data) external {
    
    //Transfering tokens
    _transferFrom(_from, _to, _type, _amount);

    // Pass data if recipient is contract
    if (_to.isContract()) {
      bytes4 retval =  ERCXXXXTokenReceiver(_to).onERCXXXXReceived(msg.sender, _from, _type, _amount, _data);
      require(retval == ERCXXXX_RECEIVE_SIG);
    }
  }

  /**
   * @dev Allow _from or an operator to transfer tokens from one address to another
   * @param _from address The address which you want to send tokens from
   * @param _to address The address which you want to transfer to
   * @param _type type to update balance of
   * @param _amount uint256 the amount of tokens to be transferred
   */
  function _transferFrom(address _from, address _to, uint256 _type, uint256 _amount) internal {

    // Requirements
    require( (msg.sender == _from) || operators[_from][msg.sender], 'msg.sender is neither _from nor operator');
    require(_to != address(0),                                      'Invalid recipient');
<<<<<<< HEAD
    // require(_amount <= balances);  Not necessary since checked with .sub16 method

=======
    // require(_amount <= balances);  Not necessary since checked with writeValueInBin() checks
    
>>>>>>> fadf39b9
    // Update balances
    _updateTypeBalance(_from, _type, _amount, Operations.Sub); // Subtract value from sender
    _updateTypeBalance(_to,   _type, _amount, Operations.Add); // Add value to recipient

    // Emit transfer Event
    emit Transfer(_from, _to, _type, _amount);
  }

  /**
   * @dev transfer objects from different types to specified address
   * @param _from The address to BatchTransfer objects from.
   * @param _to The address to batchTransfer objects to.
   * @param _types Array of types to update balance of
   * @param _amounts Array of amount of object per type to be transferred.
   * Note:  Arrays should be sorted so that all types in a same bin are adjacent (more efficient).
   */
  function batchTransferFrom(address _from, address _to, uint256[] _types, uint256[] _amounts) public {
    // Batch Transfering
    _batchTransferFrom(_from, _to, _types, _amounts);
  }


 /**
  * @dev transfer objects from different types to specified address
  * @param _from The address to BatchTransfer objects from.
  * @param _to The address to batchTransfer objects to.
  * @param _types Array of types to update balance of
  * @param _amounts Array of amount of object per type to be transferred.
  * @param _data Data to pass to onERCXXXXReceived() function if recipient is contract
  * Note:  Arrays should be sorted so that all types in a same bin are adjacent (more efficient).
  */
  function safeBatchTransferFrom(address _from, address _to, uint256[] _types, uint256[] _amounts, bytes _data) public {

    // Batch Transfering
    _batchTransferFrom(_from, _to, _types, _amounts);

    // Pass data if recipient is contract
    if (_to.isContract()) {
      bytes4 retval =  ERCXXXXTokenReceiver(_to).onERCXXXXBatchReceived(msg.sender, _from, _types, _amounts, _data);
      require(retval == ERCXXXX_BATCH_RECEIVE_SIG);
    }
  }


  /**
   * @dev transfer objects from different types to specified address
   * @param _from The address to BatchTransfer objects from.
   * @param _to The address to batchTransfer objects to.
   * @param _types Array of types to update balance of
   * @param _amounts Array of amount of object per type to be transferred.
   * Note:  Arrays should be sorted so that all types in a same bin are adjacent (more efficient).
   */
  function _batchTransferFrom(address _from, address _to, uint256[] _types, uint256[] _amounts) internal {

    // Requirements
    require( (msg.sender == _from) || operators[_from][msg.sender], 'msg.sender is neither sender or operator');
    require(_types.length == _amounts.length,                       'Inconsistent array length between args');
    require(_to != address(0),                                      'Invalid recipient');

    // Load first bin and index where the object balance exists
    (uint256 bin, uint256 index) = getTypeBinIndex(_types[0]);

    // Balance for current bin in memory (initialized with first transfer)
    uint256 balFrom = _viewUpdateTypeBalance(balances[_from][bin], index, _amounts[0], Operations.Sub);
    uint256 balTo   = _viewUpdateTypeBalance(balances[_to][bin],   index, _amounts[0], Operations.Add);

    // Number of transfer to execute1
    uint256 nTransfer = _types.length;

    // Last bin updated
    uint256 lastBin = bin;

    for (uint256 i = 1; i < nTransfer; i++) {
      (bin, index) = getTypeBinIndex(_types[i]);

      // If new bin
      if (bin != lastBin) {
        // Update storage balance of previous bin
        balances[_from][lastBin] = balFrom;
        balances[_to][lastBin] = balTo;

        // Load current bin balance in memory
        balFrom = balances[_from][bin];
        balTo = balances[_to][bin];

        // Bin will be the most recent bin
        lastBin = bin;
      }

      // Update memory balance
      // require(_amounts[i] <= 2**16-1);  Not required since checked in SafeMathUint16
      // require(_amounts[i] <= balFrom);  Not required since checked with .sub16 method
      balFrom = _viewUpdateTypeBalance(balFrom, index, _amounts[i], Operations.Sub);
      balTo   = _viewUpdateTypeBalance(balTo,   index, _amounts[i], Operations.Add);
    }

    // Update storage of the last bin visited
    balances[_from][bin] = balFrom;
    balances[_to][bin]   = balTo;

    // Emit batchTransfer event
    emit BatchTransfer(_from, _to, _types, _amounts);
  }


  //
  // Operator Functions
  //

  /**
  * @dev Will set _operator operator status to true or false
  * @param _operator Address to changes operator status.
  * @param _approved  _operator's new operator status (true or false)
  */
  function setApprovalForAll(address _operator, bool _approved) external {
    // Update operator status
    operators[msg.sender][_operator] = _approved;
    emit ApprovalForAll(msg.sender, _operator, _approved);
  }

  /**
  * @dev Function that verifies whether _operator is an authorized operator of _tokenHolder.
  * @param _operator The address of the operator to query status of
  * @param _owner Address of the tokenHolder
  * @return A uint256 specifying the amount of tokens still available for the spender.
  */
  function isApprovedForAll(address _owner, address _operator) external view returns (bool isOperator) {
    return operators[_owner][_operator];
  }

 

  //
  // Objects and Types Functions
  //

  /**
  * @dev update the balance of a type for a given address
  * @param _address Address to update type balance
  * @param _type type to update balance of
  * @param _amount Value to update the type balance
  * @param _operation Which operation to conduct :
  *     Operations.Replace : Replace type balance with _amount
  *     Operations.Add     : Add _amount to type balance
  *     Operations.Sub     : Substract _amount from type balance
  */
  function _updateTypeBalance(
    address _address,
    uint256 _type,
    uint256 _amount,
    Operations _operation) internal
  {
    uint256 bin;
    uint256 index;

    // Get bin and index of _type
    (bin, index) = getTypeBinIndex(_type);

    // Update balance
    balances[_address][bin] = _viewUpdateTypeBalance( balances[_address][bin], index,
                                                       _amount, _operation );
  }

  /**
  * @dev update the balance of a type provided in _binBalances
  * @param _binBalances Uint256 containing the balances of objects
  * @param _index Index of the object in the provided bin
  * @param _amount Value to update the type balance
  * @param _operation Which operation to conduct :
  *     Operations.Replace : Replace type balance with _amount
  *     Operations.Add     : Add _amount to type balance
  *     Operations.Sub     : Substract _amount from type balance
  */
  function _viewUpdateTypeBalance(
    uint256 _binBalances,
    uint256 _index,
    uint256 _amount,
    Operations _operation) internal pure returns (uint256 newBinBalance)
  {
    if (_operation == Operations.Add) {

        uint256 objectBalance = getValueInBin(_binBalances, _index);
        newBinBalance = writeValueInBin(_binBalances, _index, objectBalance.add(_amount));

    } else if (_operation == Operations.Sub) {

        objectBalance = getValueInBin(_binBalances, _index);
        newBinBalance = writeValueInBin(_binBalances, _index, objectBalance.sub(_amount));

    } else if (_operation == Operations.Replace){

        newBinBalance = writeValueInBin(_binBalances, _index, _amount);

    } else {
      revert('Invalid operation'); // Bad operation
    }

    return newBinBalance;
  }

  /**
  * @dev return the _type type' balance of _address
  * @param _address Address to query balance of
  * @param _type type to query balance of
  * @return Amount of objects of a given type ID
  */
  function balanceOf(address _address, uint256 _type) external view returns (uint256) {
    uint256 bin;
    uint256 index;

    //Get bin and index of _IF
    (bin, index) = getTypeBinIndex(_type);
    return getValueInBin(balances[_address][bin], index);
  }

  /**
  * @dev Return the bin number and index within that bin where ID is
  * @param _type Object type
  * @return (Bin number, ID's index within that bin)
  */
  function getTypeBinIndex(uint256 _type) public pure returns (uint256 bin, uint256 index) {
     bin   = _type * TYPES_BITS_SIZE / 256;
     index = _type % TYPES_PER_UINT256;
     return (bin, index);
  }

  /*
  * @dev return value in _binValue at position _index
  * @param _binValue uint256 containing the balances of TYPES_PER_UINT256 types
  * @param _index index at which to retrieve value
  * @return Value at given _index in _bin
  */
  function getValueInBin(uint256 _binValue, uint256 _index) public pure returns (uint256) {

    // Mask to retrieve data for a given binData
    uint256 mask = (uint256(1) << TYPES_BITS_SIZE) - 1;

    // Shift amount
    uint256 rightShift = 256 - TYPES_BITS_SIZE*(_index + 1);
    return (_binValue >> rightShift) & mask;
  }

  /**
  * @dev return the updated _binValue after writing _amount at _index
  * @param _binValue uint256 containing the balances of TYPES_PER_UINT256 types
  * @param _index Index at which to retrieve value
  * @param _amount Value to store at _index in _bin
  * @return Value at given _index in _bin
  */
  function writeValueInBin(uint256 _binValue, uint256 _index, uint256 _amount) public pure returns (uint256) {
    require(_amount >= 0, 'Amount to write in bin needs to be positive'); // Probably can remove ???
    require(_amount < 2**TYPES_BITS_SIZE, 'Amount to write in bin is too large');

    // Mask to retrieve data for a given binData
    uint256 mask = (uint256(1) << TYPES_BITS_SIZE) - 1;

    // Shift amount
    uint256 leftShift = 256 - TYPES_BITS_SIZE*(_index + 1);
    return (_binValue & ~(mask << leftShift) ) | (_amount << leftShift);
  }

}<|MERGE_RESOLUTION|>--- conflicted
+++ resolved
@@ -151,13 +151,8 @@
     // Requirements
     require( (msg.sender == _from) || operators[_from][msg.sender], 'msg.sender is neither _from nor operator');
     require(_to != address(0),                                      'Invalid recipient');
-<<<<<<< HEAD
-    // require(_amount <= balances);  Not necessary since checked with .sub16 method
-
-=======
     // require(_amount <= balances);  Not necessary since checked with writeValueInBin() checks
     
->>>>>>> fadf39b9
     // Update balances
     _updateTypeBalance(_from, _type, _amount, Operations.Sub); // Subtract value from sender
     _updateTypeBalance(_to,   _type, _amount, Operations.Add); // Add value to recipient
