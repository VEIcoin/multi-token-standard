pragma solidity ^0.4.24;

/**
 * @dev ERC-XXXX interface for accepting safe transfers.
 */
interface ERCXXXXTokenReceiver {

  /**
<<<<<<< HEAD
  * @dev Handle the receipt of a MFT. The ERCXXXX smart contract calls this function on the
  * recipient after a `transfer`. This function MAY throw to revert and reject the transfer. Return
  * of other than the magic value MUST result in the transaction being reverted.
  * Returns `bytes4(keccak256("onERCXXXXReceived(address,address,uint256,uint256,bytes)"))` unless throwing.
  * @notice The contract address is always the message sender. A wallet/broker/auction application
  * MUST implement the wallet interface if it will accept safe transfers.
  * @param _operator The address which called `safeTransferFrom` function.
  * @param _from The address from which the token was transfered from.
  * @param _type The type of token being transfered (where each type is represented as an ID)
  * @param _amount The amount of token of a given type that was transfered.
  * @param _data Additional data with no specified format.
  */
=======
   * @dev Handle the receipt of a fungible token from an MFT contract. The ERCXXXX smart contract calls 
   * this function on the recipient after a `transfer`. This function MAY throw to revert and reject the 
   * transfer. Return of other than the magic value MUST result in the transaction being reverted.
   * Returns `bytes4(keccak256("onERCXXXXReceived(address,address,uint256,uint256,bytes)"))` unless throwing.
   * @notice The contract address is always the message sender. A wallet/broker/auction application
   * MUST implement the wallet interface if it will accept safe transfers.
   * @param _operator The address which called `safeTransferFrom` function.
   * @param _from The address from which the token was transfered from.
   * @param _type The type of token being transferred (where each type is represented as an ID)
   * @param _amount The amount of token of a given type that was transfered.
   * @param _data Additional data with no specified format.
   */
>>>>>>> 2baac130
  function onERCXXXXReceived(
    address _operator,
    address _from,
    uint256 _type,
    uint256 _amount,
    bytes _data 
    ) 
    external 
    returns(bytes4);

<<<<<<< HEAD
  /**
  * @dev Handle the receipt of a MFT. The ERCXXXX smart contract calls this function on the
  * recipient after a `batchTransfer`. This function MAY throw to revert and reject the transfer. Return
  * of other than the magic value MUST result in the transaction being reverted.
  * Returns `bytes4(keccak256("onERCXXXXBatchReceived(address,address,uint256[],uint256[],bytes)"))` unless throwing.
  * @notice The contract address is always the message sender. A wallet/broker/auction application
  * MUST implement the wallet interface if it will accept safe transfers.
  * @param _operator The address which called `safeTransferFrom` function.
  * @param _from The address from which the token was transfered from.
  * @param _types Array of types of token being transfered (where each type is represented as an ID)
  * @param _amounts Array containing the amount of token of each token type that was transfered.
  * @param _data Additional data with no specified format.
  */
=======

  /**
   * @dev Handle the receipt of multiple fungible tokens from an MFT contract. The ERCXXXX smart contract calls 
   * this function on the recipient after a `batchTransfer`. This function MAY throw to revert and reject the 
   * transfer. Return of other than the magic value MUST result in the transaction being reverted.
   * Returns `bytes4(keccak256("onERCXXXXBatchReceived(address,address,uint256[],uint256[],bytes)"))` unless throwing.
   * @notice The contract address is always the message sender. A wallet/broker/auction application
   * MUST implement the wallet interface if it will accept safe transfers.
   * @param _operator The address which called `safeTransferFrom` function.
   * @param _from The address from which the token was transfered from.
   * @param _types Array of types of token being transferred (where each type is represented as an ID)
   * @param _amounts Array of amount of object per type to be transferred.
   * @param _data Additional data with no specified format.
   */
>>>>>>> 2baac130
  function onERCXXXXBatchReceived(
    address _operator,
    address _from,
    uint256[] _types,
    uint256[] _amounts,
<<<<<<< HEAD
    bytes _data 
    ) 
    external
    returns(bytes4);
    
=======
    bytes _data
    )
    external
    returns(bytes4)
>>>>>>> 2baac130
}<|MERGE_RESOLUTION|>--- conflicted
+++ resolved
@@ -6,20 +6,6 @@
 interface ERCXXXXTokenReceiver {
 
   /**
-<<<<<<< HEAD
-  * @dev Handle the receipt of a MFT. The ERCXXXX smart contract calls this function on the
-  * recipient after a `transfer`. This function MAY throw to revert and reject the transfer. Return
-  * of other than the magic value MUST result in the transaction being reverted.
-  * Returns `bytes4(keccak256("onERCXXXXReceived(address,address,uint256,uint256,bytes)"))` unless throwing.
-  * @notice The contract address is always the message sender. A wallet/broker/auction application
-  * MUST implement the wallet interface if it will accept safe transfers.
-  * @param _operator The address which called `safeTransferFrom` function.
-  * @param _from The address from which the token was transfered from.
-  * @param _type The type of token being transfered (where each type is represented as an ID)
-  * @param _amount The amount of token of a given type that was transfered.
-  * @param _data Additional data with no specified format.
-  */
-=======
    * @dev Handle the receipt of a fungible token from an MFT contract. The ERCXXXX smart contract calls 
    * this function on the recipient after a `transfer`. This function MAY throw to revert and reject the 
    * transfer. Return of other than the magic value MUST result in the transaction being reverted.
@@ -32,7 +18,6 @@
    * @param _amount The amount of token of a given type that was transfered.
    * @param _data Additional data with no specified format.
    */
->>>>>>> 2baac130
   function onERCXXXXReceived(
     address _operator,
     address _from,
@@ -42,22 +27,6 @@
     ) 
     external 
     returns(bytes4);
-
-<<<<<<< HEAD
-  /**
-  * @dev Handle the receipt of a MFT. The ERCXXXX smart contract calls this function on the
-  * recipient after a `batchTransfer`. This function MAY throw to revert and reject the transfer. Return
-  * of other than the magic value MUST result in the transaction being reverted.
-  * Returns `bytes4(keccak256("onERCXXXXBatchReceived(address,address,uint256[],uint256[],bytes)"))` unless throwing.
-  * @notice The contract address is always the message sender. A wallet/broker/auction application
-  * MUST implement the wallet interface if it will accept safe transfers.
-  * @param _operator The address which called `safeTransferFrom` function.
-  * @param _from The address from which the token was transfered from.
-  * @param _types Array of types of token being transfered (where each type is represented as an ID)
-  * @param _amounts Array containing the amount of token of each token type that was transfered.
-  * @param _data Additional data with no specified format.
-  */
-=======
 
   /**
    * @dev Handle the receipt of multiple fungible tokens from an MFT contract. The ERCXXXX smart contract calls 
@@ -72,22 +41,13 @@
    * @param _amounts Array of amount of object per type to be transferred.
    * @param _data Additional data with no specified format.
    */
->>>>>>> 2baac130
   function onERCXXXXBatchReceived(
     address _operator,
     address _from,
     uint256[] _types,
     uint256[] _amounts,
-<<<<<<< HEAD
-    bytes _data 
-    ) 
-    external
-    returns(bytes4);
-    
-=======
     bytes _data
     )
     external
     returns(bytes4)
->>>>>>> 2baac130
 }